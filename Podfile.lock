--- conflicted
+++ resolved
@@ -1,13 +1,8 @@
 PODS:
   - Nimble (8.0.7)
   - Quick (2.2.0)
-<<<<<<< HEAD
-  - RInAppMessaging (0.1.0)
-  - SwiftLint (0.39.2)
-=======
   - RInAppMessaging (2.0.0)
   - SwiftLint (0.39.1)
->>>>>>> 8e0e8539
 
 DEPENDENCIES:
   - Nimble
@@ -28,13 +23,8 @@
 SPEC CHECKSUMS:
   Nimble: a73af6ecd4c9106f434f3d55fc54570be3739e0b
   Quick: 7fb19e13be07b5dfb3b90d4f9824c855a11af40e
-<<<<<<< HEAD
-  RInAppMessaging: 5d863f294d222c1f3234270572a548691fd6c602
-  SwiftLint: 22ccbbe3b8008684be5955693bab135e0ed6a447
-=======
   RInAppMessaging: 16c9fe8e28be1d03aa5208b38a13dbf5f6c282fd
   SwiftLint: 55e96a4a4d537d4a3156859fc1c54bd24851a046
->>>>>>> 8e0e8539
 
 PODFILE CHECKSUM: cade48b594a1c0fe3ab3d602967297325f383b44
 
